"""
LLM configuration for ChunkHound deep research.

This module provides a type-safe, validated configuration system for LLM
providers with support for multiple configuration sources (environment
variables, config files, CLI arguments).
"""

import argparse
import os
from typing import Any, Literal

from pydantic import Field, SecretStr, field_validator
from pydantic_settings import BaseSettings, SettingsConfigDict


class LLMConfig(BaseSettings):
    """
    LLM configuration for ChunkHound deep research.

    Configuration Sources (in order of precedence):
    1. CLI arguments
    2. Environment variables (CHUNKHOUND_LLM_*)
    3. Config files
    4. Default values

    Environment Variables:
        CHUNKHOUND_LLM_API_KEY=sk-...
        CHUNKHOUND_LLM_UTILITY_MODEL=gpt-5-nano
        CHUNKHOUND_LLM_SYNTHESIS_MODEL=gpt-5
        CHUNKHOUND_LLM_BASE_URL=https://api.openai.com/v1
        CHUNKHOUND_LLM_PROVIDER=openai
        CHUNKHOUND_LLM_CODEX_REASONING_EFFORT=medium
        CHUNKHOUND_LLM_CODEX_REASONING_EFFORT_UTILITY=low
        CHUNKHOUND_LLM_CODEX_REASONING_EFFORT_SYNTHESIS=high
    """

    model_config = SettingsConfigDict(
        env_prefix="CHUNKHOUND_LLM_",
        env_nested_delimiter="__",
        case_sensitive=False,
        validate_default=True,
        extra="ignore",  # Ignore unknown fields for forward compatibility
    )

    # Provider Selection
<<<<<<< HEAD
    provider: Literal[
        "openai",
        "ollama",
        "claude-code-cli",
        "anthropic-bedrock",
        "codex-cli",
    ] = Field(
        default="openai",
        description="Default LLM provider for both roles (utility, synthesis)",
=======
    provider: Literal["openai", "ollama", "claude-code-cli"] = Field(
        default="openai", description="LLM provider (openai, ollama, claude-code-cli)"
>>>>>>> 2cc42a6c
    )

    # Optional per-role overrides (utility vs synthesis)
    utility_provider: Literal[
        "openai",
        "ollama",
        "claude-code-cli",
        "anthropic-bedrock",
        "codex-cli",
    ] | None = Field(default=None, description="Override provider for utility ops")

    synthesis_provider: Literal[
        "openai",
        "ollama",
        "claude-code-cli",
        "anthropic-bedrock",
        "codex-cli",
    ] | None = Field(default=None, description="Override provider for synthesis ops")

    # Model Configuration (dual-model architecture)
    utility_model: str = Field(
        default="",  # Will be set by get_default_models() if empty
        description="Model for utility operations (query expansion, follow-ups, classification)",
    )

    synthesis_model: str = Field(
        default="",  # Will be set by get_default_models() if empty
        description="Model for final synthesis (large context analysis)",
    )

    codex_reasoning_effort: Literal["minimal", "low", "medium", "high"] | None = Field(
        default=None,
        description="Default Codex CLI reasoning effort (Responses API thinking level)",
    )
    codex_reasoning_effort_utility: Literal["minimal", "low", "medium", "high"] | None = Field(
        default=None,
        description="Codex CLI reasoning effort override for utility-stage operations",
    )
    codex_reasoning_effort_synthesis: Literal["minimal", "low", "medium", "high"] | None = Field(
        default=None,
        description="Codex CLI reasoning effort override for synthesis-stage operations",
    )

    api_key: SecretStr | None = Field(
        default=None, description="API key for authentication (provider-specific)"
    )

    base_url: str | None = Field(
        default=None,
        description=(
            "Provider-specific base URL: "
            "OpenAI/Ollama: API endpoint (e.g., http://localhost:11434/v1)"
        ),
    )

    # Internal settings
    timeout: int = Field(default=60, description="Internal timeout for LLM calls")
    max_retries: int = Field(default=3, description="Internal max retries")

    @field_validator("base_url")
    def validate_base_url(cls, v: str | None) -> str | None:  # noqa: N805
        """Validate and normalize base URL."""
        if v is None:
            return v

        # Remove trailing slash for consistency
        v = v.rstrip("/")

        # Basic URL validation
        if not (v.startswith("http://") or v.startswith("https://")):
            raise ValueError("base_url must start with http:// or https://")

        return v

    @field_validator(
        "codex_reasoning_effort",
        "codex_reasoning_effort_utility",
        "codex_reasoning_effort_synthesis",
        mode="before",
    )
    def normalize_codex_effort(cls, v: str | None) -> str | None:  # noqa: N805
        if v is None:
            return v
        if isinstance(v, str):
            return v.strip().lower()
        return v


    def get_provider_configs(self) -> tuple[dict[str, Any], dict[str, Any]]:
        """
        Get provider-specific configuration dictionaries for utility and synthesis models.

        Returns:
            Tuple of (utility_config, synthesis_config)
        """
        # Get default models if not specified
        utility_default, synthesis_default = self.get_default_models()

        # Resolve providers per-role
        resolved_utility_provider = self.utility_provider or self.provider
        resolved_synthesis_provider = self.synthesis_provider or self.provider

        base_config = {
            "timeout": self.timeout,
            "max_retries": self.max_retries,
        }

        # Add API key if available
        if self.api_key:
            base_config["api_key"] = self.api_key.get_secret_value()

        # Add base URL if available
        if self.base_url:
            base_config["base_url"] = self.base_url

        # Build utility config
        utility_config = base_config.copy()
        utility_config["provider"] = resolved_utility_provider
        utility_config["model"] = self.utility_model or utility_default

        # Build synthesis config
        synthesis_config = base_config.copy()
        synthesis_config["provider"] = resolved_synthesis_provider
        synthesis_config["model"] = self.synthesis_model or synthesis_default

        def _codex_effort_for(role: str) -> str | None:
            default_effort = self.codex_reasoning_effort
            if role == "utility":
                return self.codex_reasoning_effort_utility or default_effort
            if role == "synthesis":
                return self.codex_reasoning_effort_synthesis or default_effort
            return default_effort

        utility_effort = _codex_effort_for("utility")
        if resolved_utility_provider == "codex-cli" and utility_effort:
            utility_config["reasoning_effort"] = utility_effort

        synthesis_effort = _codex_effort_for("synthesis")
        if resolved_synthesis_provider == "codex-cli" and synthesis_effort:
            synthesis_config["reasoning_effort"] = synthesis_effort

        return utility_config, synthesis_config

    def get_default_models(self) -> tuple[str, str]:
        """
        Get default model names for utility and synthesis based on provider.

        Returns:
            Tuple of (utility_model, synthesis_model)
        """
        # Provider-specific smart defaults
        if self.provider == "openai":
            return ("gpt-5-nano", "gpt-5")
        elif self.provider == "ollama":
            # Ollama: use same model for both (local deployment)
            return ("llama3.2", "llama3.2")
        elif self.provider == "claude-code-cli":
            # Claude Code CLI: Haiku 4.5 for both utility and synthesis
            # (Haiku 4.5 is synthesis-capable and cost-effective, unlike 3.5)
            return ("claude-haiku-4-5-20251001", "claude-haiku-4-5-20251001")
        elif self.provider == "codex-cli":
            # Codex CLI: nominal label; require explicit model if desired
            return ("codex", "codex")
        else:
            return ("gpt-5-nano", "gpt-5")

    def is_provider_configured(self) -> bool:
        """
        Check if the selected provider is properly configured.

        Returns:
            True if provider is properly configured
        """
<<<<<<< HEAD
        resolved_utility_provider = self.utility_provider or self.provider
        resolved_synthesis_provider = self.synthesis_provider or self.provider
        no_key_required = {"ollama", "claude-code-cli", "anthropic-bedrock", "codex-cli"}
        if (
            resolved_utility_provider in no_key_required
            and resolved_synthesis_provider in no_key_required
        ):
=======
        if self.provider in ("ollama", "claude-code-cli"):
>>>>>>> 2cc42a6c
            # Ollama and Claude Code CLI don't require API key
            # Claude Code CLI uses subscription-based authentication
            return True
        else:
            # OpenAI and Anthropic require API key
            return self.api_key is not None

    def get_missing_config(self) -> list[str]:
        """
        Get list of missing required configuration.

        Returns:
            List of missing configuration parameter names
        """
        missing = []

        if (
<<<<<<< HEAD
            self.provider not in ("ollama", "claude-code-cli", "anthropic-bedrock", "codex-cli")
=======
            self.provider not in ("ollama", "claude-code-cli")
>>>>>>> 2cc42a6c
            and not self.api_key
        ):
            missing.append("api_key (set CHUNKHOUND_LLM_API_KEY)")

        return missing

    @classmethod
    def add_cli_arguments(cls, parser: argparse.ArgumentParser) -> None:
        """Add LLM-related CLI arguments."""
        parser.add_argument(
            "--llm-utility-model",
            help="Model for utility operations (query expansion, follow-ups, classification)",
        )

        parser.add_argument(
            "--llm-synthesis-model",
            help="Model for final synthesis (large context analysis)",
        )

        parser.add_argument(
            "--llm-api-key",
            help="API key for LLM provider (uses env var if not specified)",
        )

        parser.add_argument(
            "--llm-base-url",
            help="Base URL for LLM API (uses env var if not specified)",
        )

        parser.add_argument(
            "--llm-provider",
<<<<<<< HEAD
            choices=[
                "openai",
                "ollama",
                "claude-code-cli",
                "anthropic-bedrock",
                "codex-cli",
            ],
            help="Default LLM provider for both roles",
        )

        parser.add_argument(
            "--llm-utility-provider",
            choices=[
                "openai",
                "ollama",
                "claude-code-cli",
                "anthropic-bedrock",
                "codex-cli",
            ],
            help="Override LLM provider for utility operations",
        )

        parser.add_argument(
            "--llm-synthesis-provider",
            choices=[
                "openai",
                "ollama",
                "claude-code-cli",
                "anthropic-bedrock",
                "codex-cli",
            ],
            help="Override LLM provider for synthesis operations",
        )

        parser.add_argument(
            "--llm-codex-reasoning-effort",
            choices=["minimal", "low", "medium", "high"],
            help="Codex CLI reasoning effort (thinking depth) when using codex-cli provider",
        )

        parser.add_argument(
            "--llm-codex-reasoning-effort-utility",
            choices=["minimal", "low", "medium", "high"],
            help="Utility-stage Codex reasoning effort override",
        )

        parser.add_argument(
            "--llm-codex-reasoning-effort-synthesis",
            choices=["minimal", "low", "medium", "high"],
            help="Synthesis-stage Codex reasoning effort override",
=======
            choices=["openai", "ollama", "claude-code-cli"],
            help="LLM provider (default: openai)",
>>>>>>> 2cc42a6c
        )

    @classmethod
    def load_from_env(cls) -> dict[str, Any]:
        """Load LLM config from environment variables."""
        config = {}

        if api_key := os.getenv("CHUNKHOUND_LLM_API_KEY"):
            config["api_key"] = api_key
        if base_url := os.getenv("CHUNKHOUND_LLM_BASE_URL"):
            config["base_url"] = base_url
        if provider := os.getenv("CHUNKHOUND_LLM_PROVIDER"):
            config["provider"] = provider
        if u_provider := os.getenv("CHUNKHOUND_LLM_UTILITY_PROVIDER"):
            config["utility_provider"] = u_provider
        if s_provider := os.getenv("CHUNKHOUND_LLM_SYNTHESIS_PROVIDER"):
            config["synthesis_provider"] = s_provider
        if utility_model := os.getenv("CHUNKHOUND_LLM_UTILITY_MODEL"):
            config["utility_model"] = utility_model
        if synthesis_model := os.getenv("CHUNKHOUND_LLM_SYNTHESIS_MODEL"):
            config["synthesis_model"] = synthesis_model
<<<<<<< HEAD
        if bedrock_region := os.getenv("CHUNKHOUND_LLM_BEDROCK_REGION"):
            config["bedrock_region"] = bedrock_region
        if aws_profile := os.getenv("CHUNKHOUND_LLM_AWS_PROFILE"):
            config["aws_profile"] = aws_profile
        if codex_effort := os.getenv("CHUNKHOUND_LLM_CODEX_REASONING_EFFORT"):
            config["codex_reasoning_effort"] = codex_effort.strip().lower()
        if codex_effort_util := os.getenv("CHUNKHOUND_LLM_CODEX_REASONING_EFFORT_UTILITY"):
            config["codex_reasoning_effort_utility"] = codex_effort_util.strip().lower()
        if codex_effort_syn := os.getenv("CHUNKHOUND_LLM_CODEX_REASONING_EFFORT_SYNTHESIS"):
            config["codex_reasoning_effort_synthesis"] = codex_effort_syn.strip().lower()
=======
>>>>>>> 2cc42a6c

        return config

    @classmethod
    def extract_cli_overrides(cls, args: Any) -> dict[str, Any]:
        """Extract LLM config from CLI arguments."""
        overrides = {}

        if hasattr(args, "llm_utility_model") and args.llm_utility_model:
            overrides["utility_model"] = args.llm_utility_model
        if hasattr(args, "llm_synthesis_model") and args.llm_synthesis_model:
            overrides["synthesis_model"] = args.llm_synthesis_model
        if hasattr(args, "llm_api_key") and args.llm_api_key:
            overrides["api_key"] = args.llm_api_key
        if hasattr(args, "llm_base_url") and args.llm_base_url:
            overrides["base_url"] = args.llm_base_url
        if hasattr(args, "llm_provider") and args.llm_provider:
            overrides["provider"] = args.llm_provider
<<<<<<< HEAD
        if hasattr(args, "llm_utility_provider") and args.llm_utility_provider:
            overrides["utility_provider"] = args.llm_utility_provider
        if hasattr(args, "llm_synthesis_provider") and args.llm_synthesis_provider:
            overrides["synthesis_provider"] = args.llm_synthesis_provider
        if hasattr(args, "llm_codex_reasoning_effort") and args.llm_codex_reasoning_effort:
            overrides["codex_reasoning_effort"] = args.llm_codex_reasoning_effort
        if hasattr(args, "llm_codex_reasoning_effort_utility") and args.llm_codex_reasoning_effort_utility:
            overrides["codex_reasoning_effort_utility"] = args.llm_codex_reasoning_effort_utility
        if hasattr(args, "llm_codex_reasoning_effort_synthesis") and args.llm_codex_reasoning_effort_synthesis:
            overrides["codex_reasoning_effort_synthesis"] = args.llm_codex_reasoning_effort_synthesis
        if hasattr(args, "llm_bedrock_region") and args.llm_bedrock_region:
            overrides["bedrock_region"] = args.llm_bedrock_region
        if hasattr(args, "llm_aws_profile") and args.llm_aws_profile:
            overrides["aws_profile"] = args.llm_aws_profile
=======
>>>>>>> 2cc42a6c

        return overrides

    def __repr__(self) -> str:
        """String representation hiding sensitive information."""
        api_key_display = "***" if self.api_key else None
        utility_model, synthesis_model = self.get_default_models()
        utility_display = self.utility_model or utility_model
        synthesis_display = self.synthesis_model or synthesis_model
        return (
            f"LLMConfig("
            f"provider={self.provider}, "
            f"utility_model={utility_display}, "
            f"synthesis_model={synthesis_display}, "
            f"api_key={api_key_display}, "
            f"base_url={self.base_url})"
        )<|MERGE_RESOLUTION|>--- conflicted
+++ resolved
@@ -44,20 +44,14 @@
     )
 
     # Provider Selection
-<<<<<<< HEAD
     provider: Literal[
         "openai",
         "ollama",
         "claude-code-cli",
-        "anthropic-bedrock",
         "codex-cli",
     ] = Field(
         default="openai",
         description="Default LLM provider for both roles (utility, synthesis)",
-=======
-    provider: Literal["openai", "ollama", "claude-code-cli"] = Field(
-        default="openai", description="LLM provider (openai, ollama, claude-code-cli)"
->>>>>>> 2cc42a6c
     )
 
     # Optional per-role overrides (utility vs synthesis)
@@ -65,7 +59,6 @@
         "openai",
         "ollama",
         "claude-code-cli",
-        "anthropic-bedrock",
         "codex-cli",
     ] | None = Field(default=None, description="Override provider for utility ops")
 
@@ -73,7 +66,6 @@
         "openai",
         "ollama",
         "claude-code-cli",
-        "anthropic-bedrock",
         "codex-cli",
     ] | None = Field(default=None, description="Override provider for synthesis ops")
 
@@ -231,17 +223,13 @@
         Returns:
             True if provider is properly configured
         """
-<<<<<<< HEAD
         resolved_utility_provider = self.utility_provider or self.provider
         resolved_synthesis_provider = self.synthesis_provider or self.provider
-        no_key_required = {"ollama", "claude-code-cli", "anthropic-bedrock", "codex-cli"}
+        no_key_required = {"ollama", "claude-code-cli", "codex-cli"}
         if (
             resolved_utility_provider in no_key_required
             and resolved_synthesis_provider in no_key_required
         ):
-=======
-        if self.provider in ("ollama", "claude-code-cli"):
->>>>>>> 2cc42a6c
             # Ollama and Claude Code CLI don't require API key
             # Claude Code CLI uses subscription-based authentication
             return True
@@ -259,11 +247,7 @@
         missing = []
 
         if (
-<<<<<<< HEAD
-            self.provider not in ("ollama", "claude-code-cli", "anthropic-bedrock", "codex-cli")
-=======
-            self.provider not in ("ollama", "claude-code-cli")
->>>>>>> 2cc42a6c
+            self.provider not in ("ollama", "claude-code-cli", "codex-cli")
             and not self.api_key
         ):
             missing.append("api_key (set CHUNKHOUND_LLM_API_KEY)")
@@ -295,38 +279,19 @@
 
         parser.add_argument(
             "--llm-provider",
-<<<<<<< HEAD
-            choices=[
-                "openai",
-                "ollama",
-                "claude-code-cli",
-                "anthropic-bedrock",
-                "codex-cli",
-            ],
+            choices=["openai", "ollama", "claude-code-cli", "codex-cli"],
             help="Default LLM provider for both roles",
         )
 
         parser.add_argument(
             "--llm-utility-provider",
-            choices=[
-                "openai",
-                "ollama",
-                "claude-code-cli",
-                "anthropic-bedrock",
-                "codex-cli",
-            ],
+            choices=["openai", "ollama", "claude-code-cli", "codex-cli"],
             help="Override LLM provider for utility operations",
         )
 
         parser.add_argument(
             "--llm-synthesis-provider",
-            choices=[
-                "openai",
-                "ollama",
-                "claude-code-cli",
-                "anthropic-bedrock",
-                "codex-cli",
-            ],
+            choices=["openai", "ollama", "claude-code-cli", "codex-cli"],
             help="Override LLM provider for synthesis operations",
         )
 
@@ -346,10 +311,6 @@
             "--llm-codex-reasoning-effort-synthesis",
             choices=["minimal", "low", "medium", "high"],
             help="Synthesis-stage Codex reasoning effort override",
-=======
-            choices=["openai", "ollama", "claude-code-cli"],
-            help="LLM provider (default: openai)",
->>>>>>> 2cc42a6c
         )
 
     @classmethod
@@ -371,19 +332,12 @@
             config["utility_model"] = utility_model
         if synthesis_model := os.getenv("CHUNKHOUND_LLM_SYNTHESIS_MODEL"):
             config["synthesis_model"] = synthesis_model
-<<<<<<< HEAD
-        if bedrock_region := os.getenv("CHUNKHOUND_LLM_BEDROCK_REGION"):
-            config["bedrock_region"] = bedrock_region
-        if aws_profile := os.getenv("CHUNKHOUND_LLM_AWS_PROFILE"):
-            config["aws_profile"] = aws_profile
         if codex_effort := os.getenv("CHUNKHOUND_LLM_CODEX_REASONING_EFFORT"):
             config["codex_reasoning_effort"] = codex_effort.strip().lower()
         if codex_effort_util := os.getenv("CHUNKHOUND_LLM_CODEX_REASONING_EFFORT_UTILITY"):
             config["codex_reasoning_effort_utility"] = codex_effort_util.strip().lower()
         if codex_effort_syn := os.getenv("CHUNKHOUND_LLM_CODEX_REASONING_EFFORT_SYNTHESIS"):
             config["codex_reasoning_effort_synthesis"] = codex_effort_syn.strip().lower()
-=======
->>>>>>> 2cc42a6c
 
         return config
 
@@ -402,7 +356,6 @@
             overrides["base_url"] = args.llm_base_url
         if hasattr(args, "llm_provider") and args.llm_provider:
             overrides["provider"] = args.llm_provider
-<<<<<<< HEAD
         if hasattr(args, "llm_utility_provider") and args.llm_utility_provider:
             overrides["utility_provider"] = args.llm_utility_provider
         if hasattr(args, "llm_synthesis_provider") and args.llm_synthesis_provider:
@@ -413,13 +366,7 @@
             overrides["codex_reasoning_effort_utility"] = args.llm_codex_reasoning_effort_utility
         if hasattr(args, "llm_codex_reasoning_effort_synthesis") and args.llm_codex_reasoning_effort_synthesis:
             overrides["codex_reasoning_effort_synthesis"] = args.llm_codex_reasoning_effort_synthesis
-        if hasattr(args, "llm_bedrock_region") and args.llm_bedrock_region:
-            overrides["bedrock_region"] = args.llm_bedrock_region
-        if hasattr(args, "llm_aws_profile") and args.llm_aws_profile:
-            overrides["aws_profile"] = args.llm_aws_profile
-=======
->>>>>>> 2cc42a6c
-
+        
         return overrides
 
     def __repr__(self) -> str:
