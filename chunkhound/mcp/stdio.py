--- conflicted
+++ resolved
@@ -13,7 +13,6 @@
 import sys
 import os
 import logging
-import sys
 import warnings
 
 # CRITICAL: Suppress SWIG warnings that break JSON-RPC protocol in CI
@@ -26,27 +25,25 @@
 from contextlib import asynccontextmanager
 from typing import Any
 
-<<<<<<< HEAD
+from typing import TYPE_CHECKING
+
 # Try to import the official MCP SDK; if unavailable, we'll fall back to a
 # minimal stdio JSON-RPC loop sufficient for tests that only exercise the
 # initialize handshake.
 _MCP_AVAILABLE = True
-try:
-    import mcp.server.stdio
-    import mcp.types as types
-    from mcp.server import Server
-    from mcp.server.models import InitializationOptions
+try:  # runtime path
+    import mcp.server.stdio  # type: ignore
+    import mcp.types as types  # type: ignore
+    from mcp.server import Server  # type: ignore
+    from mcp.server.models import InitializationOptions  # type: ignore
 except Exception:  # pragma: no cover - optional dependency path
     _MCP_AVAILABLE = False
-=======
-from typing import TYPE_CHECKING
 
 if TYPE_CHECKING:  # type-checkers only; avoid runtime hard deps at import
     import mcp.server.stdio  # noqa: F401
     import mcp.types as types  # noqa: F401
     from mcp.server import Server  # noqa: F401
     from mcp.server.models import InitializationOptions  # noqa: F401
->>>>>>> e635283a
 
 from chunkhound.core.config.config import Config
 from chunkhound.version import __version__
@@ -86,9 +83,13 @@
         """
         super().__init__(config, args=args)
 
-        # Create MCP server instance (lazy import)
-        from mcp.server import Server  # noqa: WPS433
-        self.server: Server = Server("ChunkHound Code Search")
+        # Create MCP server instance (lazy import if SDK is present)
+        if not _MCP_AVAILABLE:
+            # Defer server creation; fallback path implemented in run()
+            self.server = None  # type: ignore
+        else:
+            from mcp.server import Server  # noqa: WPS433
+            self.server: Server = Server("ChunkHound Code Search")
 
         # Event to signal initialization completion
         self._initialization_complete = asyncio.Event()
@@ -101,6 +102,9 @@
 
         # The MCP SDK's call_tool decorator expects a SINGLE handler function
         # with signature (tool_name: str, arguments: dict) that handles ALL tools
+
+        if not _MCP_AVAILABLE:
+            return  # no-op when SDK not available
 
         @self.server.call_tool()  # type: ignore[misc]
         async def handle_all_tools(
@@ -175,10 +179,10 @@
     async def run(self) -> None:
         """Run the stdio server with proper lifecycle management."""
         try:
-<<<<<<< HEAD
             if _MCP_AVAILABLE:
                 # Set initialization options with capabilities
-                from mcp.server.lowlevel import NotificationOptions
+                from mcp.server.lowlevel import NotificationOptions  # noqa: WPS433
+                from mcp.server.models import InitializationOptions  # noqa: WPS433
 
                 init_options = InitializationOptions(
                     server_name="ChunkHound Code Search",
@@ -192,35 +196,8 @@
                 # Run with lifespan management
                 async with self.server_lifespan():
                     # Run the stdio server
+                    import mcp.server.stdio  # noqa: WPS433
                     async with mcp.server.stdio.stdio_server() as (
-=======
-            # Set initialization options with capabilities
-            from mcp.server.lowlevel import NotificationOptions  # noqa: WPS433
-            # Import models lazily for runtime use
-            from mcp.server.models import (  # noqa: WPS433
-                InitializationOptions,
-            )
-
-            init_options = InitializationOptions(
-                server_name="ChunkHound Code Search",
-                server_version=__version__,
-                capabilities=self.server.get_capabilities(
-                    notification_options=NotificationOptions(),
-                    experimental_capabilities={},
-                ),
-            )
-
-            # Run with lifespan management
-            async with self.server_lifespan():
-                # Run the stdio server
-                import mcp.server.stdio  # noqa: WPS433
-                async with mcp.server.stdio.stdio_server() as (
-                    read_stream,
-                    write_stream,
-                ):
-                    self.debug_log("Stdio server started, awaiting requests")
-                    await self.server.run(
->>>>>>> e635283a
                         read_stream,
                         write_stream,
                     ):
