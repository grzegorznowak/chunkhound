"""HTTP MCP server implementation using the base class pattern.

This module implements the HTTP transport for MCP using FastMCP,
inheriting common initialization and lifecycle management from MCPServerBase.

Unlike stdio, HTTP servers can use lazy initialization and don't require
global state management.
"""

from typing import Any
<<<<<<< HEAD
import os
# Lazy import to avoid hard dependency during module import in smoke tests
FastMCP = None  # type: ignore
=======
>>>>>>> e635283a

from chunkhound.core.config.config import Config

from .base import MCPServerBase
from .common import handle_tool_call
from .tools import TOOL_REGISTRY, Tool


class HttpMCPServer(MCPServerBase):
    """MCP server implementation for HTTP protocol using FastMCP.

    Uses lazy initialization pattern - services are initialized on first
    request rather than at startup. This is more suitable for HTTP's
    request/response model.
    """

    def __init__(self, config: Config, port: int = 5173):
        """Initialize HTTP MCP server.

        Args:
            config: Validated configuration object
            port: Port to listen on (default: 5173)
        """
        super().__init__(config)
        self.port = port

<<<<<<< HEAD
        # Mark process as MCP mode so downstream code avoids interactive prompts
        os.environ["CHUNKHOUND_MCP_MODE"] = "1"

        # Create FastMCP instance lazily
        global FastMCP  # noqa: PLW0603
        if FastMCP is None:  # type: ignore
            from fastmcp import FastMCP as _FastMCP
            FastMCP = _FastMCP  # type: ignore
        self.app: Any = FastMCP("ChunkHound Code Search")  # type: ignore
=======
        # Create FastMCP instance (lazy import; avoid hard dep at module import time)
        from fastmcp import FastMCP  # noqa: WPS433
        self.app: FastMCP = FastMCP("ChunkHound Code Search")
>>>>>>> e635283a

        # Register tools with the server
        self._register_tools()

    def _register_tools(self) -> None:
        """Register all tools from the registry with FastMCP."""
        import asyncio
        import json

        import mcp.types as types  # noqa: WPS433

        # Auto-register all tools from registry
        for tool_name, tool_def in TOOL_REGISTRY.items():
            # Skip embedding tools if no provider configured
            if tool_def.requires_embeddings and not self.embedding_manager:
                continue

            # Create a closure to capture tool_name correctly
            def create_handler(name: str, tool: Tool) -> Any:
                async def tool_handler(**kwargs: Any) -> dict[str, Any]:
                    """Auto-generated handler from registry."""
                    # Create an initialization event for this request
                    init_event = asyncio.Event()

                    # Ensure initialization
                    await self.initialize()
                    init_event.set()

                    # FastMCP passes params as kwargs, convert to dict
                    result = await handle_tool_call(
                        tool_name=name,
                        arguments=kwargs,
                        services=self.ensure_services(),
                        embedding_manager=self.embedding_manager,
                        initialization_complete=init_event,
                        debug_mode=self.debug_mode,
                        scan_progress=self._scan_progress,
                    )

                    # Convert TextContent list to dict for FastMCP
                    if result and isinstance(result[0], types.TextContent):
                        parsed_result: dict[str, Any] = json.loads(result[0].text)
                        return parsed_result
                    return {"error": "Invalid response format"}

                # Set the handler's name and docstring from tool definition
                tool_handler.__name__ = name
                tool_handler.__doc__ = tool.description
                return tool_handler

            # Register with FastMCP using tool metadata from registry
            handler = create_handler(tool_name, tool_def)
            self.app.tool()(handler)

    async def run(self) -> None:
        """Run the HTTP server.

        FastMCP handles most of the lifecycle management, so this is simpler
        than the stdio implementation.
        """
        try:
            self.debug_log(f"Starting HTTP server on port {self.port}")

            # Run the FastMCP server in HTTP mode
            await self.app.run_http_async(port=self.port, host="0.0.0.0")

        except KeyboardInterrupt:
            self.debug_log("Server interrupted by user")
        except Exception as e:
            self.debug_log(f"Server error: {e}")
            if self.debug_mode:
                import traceback

                traceback.print_exc()
        finally:
            # Cleanup resources
            await self.cleanup()
            self.debug_log("Server shutdown complete")


async def main() -> None:
    """Main entry point for HTTP server"""
    import argparse
    import sys

    from chunkhound.api.cli.utils.config_factory import create_validated_config
    from chunkhound.mcp.common import add_common_mcp_arguments

    parser = argparse.ArgumentParser(
        description="ChunkHound MCP HTTP server (FastMCP 2.0)",
        formatter_class=argparse.RawDescriptionHelpFormatter,
    )

    # Add common MCP arguments
    add_common_mcp_arguments(parser)

    # HTTP-specific arguments
    parser.add_argument("--host", default="localhost", help="Host to bind to")
    parser.add_argument("--port", type=int, default=5173, help="Port to bind to")

    args = parser.parse_args()

    # Create and validate configuration
    config, validation_errors = create_validated_config(args, "mcp")

    if validation_errors:
        for error in validation_errors:
            print(f"Error: {error}", file=sys.stderr)
        sys.exit(1)

    # Create and run the HTTP server
    server = HttpMCPServer(config, port=args.port)
    await server.run()


if __name__ == "__main__":
    import asyncio

    asyncio.run(main())<|MERGE_RESOLUTION|>--- conflicted
+++ resolved
@@ -8,12 +8,9 @@
 """
 
 from typing import Any
-<<<<<<< HEAD
 import os
 # Lazy import to avoid hard dependency during module import in smoke tests
 FastMCP = None  # type: ignore
-=======
->>>>>>> e635283a
 
 from chunkhound.core.config.config import Config
 
@@ -40,21 +37,15 @@
         super().__init__(config)
         self.port = port
 
-<<<<<<< HEAD
         # Mark process as MCP mode so downstream code avoids interactive prompts
         os.environ["CHUNKHOUND_MCP_MODE"] = "1"
 
         # Create FastMCP instance lazily
         global FastMCP  # noqa: PLW0603
         if FastMCP is None:  # type: ignore
-            from fastmcp import FastMCP as _FastMCP
+            from fastmcp import FastMCP as _FastMCP  # noqa: WPS433
             FastMCP = _FastMCP  # type: ignore
         self.app: Any = FastMCP("ChunkHound Code Search")  # type: ignore
-=======
-        # Create FastMCP instance (lazy import; avoid hard dep at module import time)
-        from fastmcp import FastMCP  # noqa: WPS433
-        self.app: FastMCP = FastMCP("ChunkHound Code Search")
->>>>>>> e635283a
 
         # Register tools with the server
         self._register_tools()
