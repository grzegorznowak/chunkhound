--- conflicted
+++ resolved
@@ -284,10 +284,8 @@
 # hatch-vcs generated version file
 chunkhound/_version.py
 
-<<<<<<< HEAD
 # metrics
 cluster_eval.json
-=======
+
 # Temporary documentation
-.tmp-docs/
->>>>>>> aa257ffb
+.tmp-docs/